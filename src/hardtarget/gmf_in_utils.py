--- conflicted
+++ resolved
@@ -138,15 +138,7 @@
 
     All parameters are assumed to be constant after initialization.
     """
-<<<<<<< HEAD
-
-=======
-        initalise params from
-        - experiment (hardtarget_drf)
-        - signal processing config (gmf_config)
-        calculate additional derived params
-    """
->>>>>>> 1fc1374b
+
     # drf experiment parmeters
     params_exp = drf_utils.load_hardtarget_drf_params(drf_srcdir)
     # gmf processing params
@@ -190,7 +182,7 @@
     clutter_length = params_pro["clutter_length"]
 
     # compute derived params
-    p = {}
+    params_der = {}
 
     ipp_samp = np.round(ipp * 1e-6 * sample_rate).astype(np.int64)
     params_exp["ipp_samp"] = ipp_samp
@@ -213,8 +205,8 @@
     stencil_start_samp = T_rx_start_samp if T_rx_start_samp > T_tx_end_samp else T_tx_end_samp
     stencil_start_samp += clutter_length
 
-    p["n_rx_samples"] = T_rx_end_samp - stencil_start_samp
-    p["stencil_start_samp"] = stencil_start_samp
+    params_der["n_rx_samples"] = T_rx_end_samp - stencil_start_samp
+    params_der["stencil_start_samp"] = stencil_start_samp
 
     # TODO: this current does not handle partial codes, add this functionality
     rgs_min = T_tx_start_samp
@@ -231,8 +223,8 @@
 
     # make relative the stencil start
     rgs -= stencil_start_samp
-    p["rgs"] = rgs
-    p["ranges"] = ranges
+    params_der["rgs"] = rgs
+    params_der["ranges"] = ranges
     params_pro["n_ranges"] = len(ranges)
 
     # how many extra ipps do we need to read for coherent integration
@@ -243,7 +235,7 @@
     params_pro["decimated_n_fft"] = int(params_pro["n_fft"] / frequency_decimation)
 
     # frequency vector
-    p["fvec"] = fvec = np.fft.fftfreq(
+    params_der["fvec"] = fvec = np.fft.fftfreq(
         params_pro["decimated_n_fft"],
         d=frequency_decimation / sample_rate,
     )
@@ -253,20 +245,20 @@
     params_exp["wavelength"] = wavelength
 
     range_rates = doppler_sign * wavelength * fvec
-    p["range_rates"] = range_rates  # m/s
+    params_der["range_rates"] = range_rates  # m/s
     params_pro["n_range_rates"] = len(range_rates)
 
     # cyclic range gate selector
     # TODO: this can be generalized for a-periodic codes ect
     base_rx_window = np.arange(params_exp["tx_pulse_samps"], dtype=np.int32)
     rx_window_blocks = [
-        base_rx_window + ind * p["n_rx_samples"]
+        base_rx_window + ind * params_der["n_rx_samples"]
         for ind in range(n_ipp)
     ]
     rx_window_indices = np.concatenate(rx_window_blocks)
     # TODO: This is part of future generalization to partial codes too
-    # p["rx_window_blocks"] = rx_window_blocks
-    p["rx_window_indices"] = rx_window_indices
+    # params_der["rx_window_blocks"] = rx_window_blocks
+    params_der["rx_window_indices"] = rx_window_indices
 
     # We are modelling the target at the time of the first tx-pulse scattered
     # of the target, the first sample of the coherent integration
@@ -289,38 +281,38 @@
     if params_pro["n_accelerations"] == 0:
         params_pro["n_accelerations"] = 1
 
-    p["accelerations"] = np.linspace(
+    params_der["accelerations"] = np.linspace(
         min_acceleration, max_acceleration, num=params_pro["n_accelerations"]
     )  # m/s^2
 
-    p["acceleration_phasors"] = np.zeros(
+    params_der["acceleration_phasors"] = np.zeros(
         [params_pro["n_accelerations"], params_pro["decimated_n_fft"]],
         dtype=np.complex64,
     )
 
     # precalculate phasors corresponding to different accelerations
-    for ai, a in enumerate(p["accelerations"]):
-        p["acceleration_phasors"][ai, :] = np.exp(
-            -1j * 2.0 * np.pi * (doppler_sign * 0.5 * p["accelerations"][ai] / wavelength) * times2
+    for ai, acc in enumerate(params_der["accelerations"]):
+        params_der["acceleration_phasors"][ai, :] = np.exp(
+            -1j * 2.0 * np.pi * (doppler_sign * 0.5 * acc / wavelength) * times2
         )
 
     # Read length to include all pulses to be searched
     params_pro["read_length"] = (n_ipp + ipp_offset) * ipp_samp
 
     # this stencil is used to block tx pulses and ground clutter
-    p["rx_stencil"] = np.full((params_pro["read_length"],), False, dtype=bool)
+    params_der["rx_stencil"] = np.full((params_pro["read_length"],), False, dtype=bool)
     # this stencil is used to select tx pulses
-    p["tx_stencil"] = np.full((params_pro["read_length"],), False, dtype=bool)
+    params_der["tx_stencil"] = np.full((params_pro["read_length"],), False, dtype=bool)
 
     # for each coherently integrated IPP, create stencils
     for k in range(n_ipp):
         rx0 = ((k + ipp_offset) * ipp_samp + stencil_start_samp)
         rx1 = ((k + ipp_offset) * ipp_samp + T_rx_end_samp)
-        p["rx_stencil"][rx0:rx1] = True
+        params_der["rx_stencil"][rx0:rx1] = True
 
         tx0 = (k * ipp_samp + T_tx_start_samp)
         tx1 = (k * ipp_samp + T_tx_end_samp)
-        p["tx_stencil"][tx0:tx1] = True
+        params_der["tx_stencil"][tx0:tx1] = True
 
     reduce_axis = [
         params_pro["reduce_range"],
@@ -337,4 +329,4 @@
     params_pro["gmf_size"] = gmf_size
     params_pro["reduce_axis"] = reduce_axis
 
-    return params_exp, params_pro, p+    return params_exp, params_pro, params_der