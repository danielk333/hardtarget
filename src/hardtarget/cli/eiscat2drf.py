#!/usr/bin/env python
import glob
import re
import itertools as it
import scipy.io as sio
import digital_rf as drf
import os
import numpy as np
import bz2
import logging
import configparser
from pathlib import Path

<<<<<<< HEAD

def find_configfile(name, ext=".ini"):
    """
    Trying to find config file.
    """
    # print(__file__)
    pth = __file__
    cfgdir = pth[: pth.rindex("src/hardtarget")] + "cfg/"
    cfile = cfgdir + name + ext
    assert os.path.isfile(cfile), f"Config file {cfile} for {name} not found"
    return cfile
=======
from hardtarget.experiments import EXP_FILES

# Number of samples in file. 640 ipps. eiscat leo experiment specific number!
NUM_SAMPLES = 640 * 20000

LOGGER_NAME = "eiscat2drf"

icomplex32 = np.dtype([
    ('real', np.int16),
    ('imag', np.int16)])
>>>>>>> 74b3a62d


####################################################################
# ISSUES
####################################################################

"""
DigitalRFWriter
- no control over output file names. This makes it difficult
  to gracefully detect that work is done
- Algorithm does not appear to support resuming of a previously
  interupted/partial job
- For this reason - output directory must be empty
- Internal exceptions and progress printed to stdout. Possibly
  there could be an option for keeping it silent.
"""

####################################################################
# MATLAB PARAMETER BLOCK
####################################################################


def determine_n0(mat, cfv):
    """
    cfv - config for this version of the experiment

    find (global) index of first raw data sample in file, assuming
    continuous sampling.

    The epoch (in seconds) is the radar controller start time,
    and is found in the first user parameter (d_parbl[42] or upar[1]).

    The time (in seconds) of the last sample in the file is in d_parbl[10].
    This is used to find the (integral) number of the current file (counting
    from 0).

    The sample number of the first sample in the file is then the sample number
    of the epoch plus the number of this file times the number of samples in each file.
    """

    samp_rate = int(cfv.get("sample_rate"))  # assuming integral # samples per second
    t0 = float(mat["d_parbl"][0][42])
    tx = float(mat["d_parbl"][0][10])

    n_epoch = round(t0 * samp_rate)
    N_samp = len(mat["d_raw"])  # sanity check this value?
    N_sec = N_samp / samp_rate  # number of seconds in each file
    i_file = round((tx - t0) / N_sec) - 1  # -1 because parbl[10] records _end_ time of file

    return n_epoch + N_samp * i_file


<<<<<<< HEAD
icomplex32 = np.dtype([
    ('real', np.int16),
    ('imag', np.int16)])
=======
# Original version of the above
def determine_t0(mat):
    t0 = int(mat["d_parbl"][0][42] * 1000000)
    dt = NUM_SAMPLES
    return t0 + int(np.round((1e6 * mat["d_parbl"][0][10] - t0) / dt) - 1) * dt
>>>>>>> 74b3a62d


def to_icomplex32(zz):
    zz32 = np.empty(zz.shape, dtype=icomplex32)
    zz32['real'] = zz.real.astype(np.int16)
    zz32['imag'] = zz.imag.astype(np.int16)
    return zz32


def to_i2x16(zz):
    zz2x16 = np.empty((len(zz), 2), dtype=np.int16)
    zz2x16[:, 0] = zz.real.astype(np.int16)
    zz2x16[:, 1] = zz.imag.astype(np.int16)
    return zz2x16


def all_files(top):
    """generate all files matching 'dddddddd_dd/dddddddd.mat' or '.mat.bz2'
    in sorted order
    """
    d = "[0-9]"

    def filter_func(pth):
        return pth.endswith(".mat") or pth.endswith("mat.bz2")

    dirs = sorted(glob.glob(f"{top}/{8*d}_{2*d}"))
    return it.chain(*(sorted(filter(filter_func, glob.glob(f"{dir}/{8*d}.mat*"))) for dir in dirs))


def loadmat(pth):
    """A version of loadmat which transparently unzips files on the fly (not in the filesystem)
    """
    if pth.endswith(".mat.bz2"):
        pth = bz2.open(pth, "rb")
    return sio.loadmat(pth)


def expinfo_split(xpinf):
    """Move from hard coded constants to loading config based on exp name/version

    'kst0 leo_bpark_2.1u_NO' -> ('kst0', 'leo_bpark', '2.1u', 'NO')
    """
    try:
        # host, name, versi, owner = \
        match = re.match(r"(\w+) +(\w+)_(\d+(?:\.\d+)?[vu])_([A-Z]{2})", xpinf)
        # return host, name, '_'.join(ver.spl, [site]), owner
        return match.groups()
    except Exception as e:
        raise ValueError(f"d_ExpInfo: {xpinf} not understood: {e}")


def load_expconfig(xpname):
    cfg_name = xpname + ".ini"
    assert cfg_name in EXP_FILES, "experiment not found in pre-defined configurations"
    cfg_file = EXP_FILES[cfg_name]
    try:
        cfg = configparser.ConfigParser()
        cfg.read_file(open(cfg_file, "r"))
        return cfg
    except Exception as e:
        raise ValueError(f"Couldn't open config file for {xpname}:" + str(e))

    return


####################################################################
# EISCAT 2 DRF
####################################################################


def eiscat2drf(srcdir, logger, dstdir=None):
    """
    Converts folder with eiscat measurements to drf files.

    Parameters
    ----------
    srcdir: string
        path to source directory
    dstdir: string, optional
        path to destination directory (default: same as source)


    Returns
    -------


    Notes
    -----
    Assumes directory structure
    - <srcdir>/<YYYYMMDD_HH>/

    Files within each such directory will either be zipped (.b2z),
    or matlab files (.mat). Zipped files are expected to
    produce (.mat) files when extracted.

    Result is put in subfolder within output folder.
    - dstdir/drf/uhf/
    """

<<<<<<< HEAD
    # Helper functions

    # generate all files matching 'dddddddd_dd/dddddddd.mat' or '.mat.bz2'
    # in sorted order
    def all_files(top):
        d = "[0-9]"
        f = lambda pth: pth.endswith(".mat") or pth.endswith("mat.bz2")

        dirs = sorted(glob.glob(f"{top}/{8*d}_{2*d}"))
        return it.chain(*(sorted(filter(f, glob.glob(f"{dir}/{8*d}.mat*"))) for dir in dirs))

    # A version of loadmat which transparently unzips files on the fly (not in the filesystem)
    def loadmat(pth):
        if pth.endswith(".mat.bz2"):
            pth = bz2.open(pth, "rb")
        return sio.loadmat(pth)

    # Move from hard coded constants to loading config based on exp name/version
    def expinfo_split(xpinf):
        """

        'kst0 leo_bpark_2.1u_NO' -> ('kst0', 'leo_bpark', '2.1u', 'NO')

        """
        try:
            # host, name, versi, owner = \
            match = re.match(r"(\w+) +(\w+)_(\d+(?:\.\d+)?[vu])_([A-Z]{2})", xpinf)
            # return host, name, '_'.join(ver.spl, [site]), owner
            return match.groups()
        except (Exception):
            raise ValueError(f"d_ExpInfo: {xpinf} not understood")

    def load_expconfig(xpname):
        try:
            cfg_file = find_configfile(xpname)
            cfg = configparser.ConfigParser()
            cfg.read_file(open(cfg_file, "r"))
            return cfg
        except Exception as e:
            raise ValueError(f"Couldn't open config file for {xpname}:" + str(e))

        return
=======
    if logger is None:
        logger = logging.getLogger(LOGGER_NAME)
>>>>>>> 74b3a62d

    #######################################################################
    # SOURCE DIR
    #
    # support single file or folder with files
    #######################################################################

    if Path(srcdir).is_file():
        files = [srcdir]
    else:
        files = list(all_files(srcdir))

    #######################################################################
    # EXTRACT META DATA
    #
    # from one file
    #######################################################################

    pth = files[0]

    # load start time from parameter block of first matlab file
    mat = loadmat(pth)
    # upar = mat["d_parbl"][0, 41:62]
    # radar_frequency = upar[13]

    # Find experiment info from first file
    host, expname, expvers, owner = expinfo_split(str(mat["d_ExpInfo"][0]))

    cfg = load_expconfig(expname)
    cfv = cfg[expvers]  # config for this version of the experiment (mode)
    sample_rate = int(cfv.get("sample_rate"))  # assuming integral # samples per second
    file_secs = float(cfv.get("file_secs"))
    n_samples = round(file_secs * sample_rate)

    n0 = determine_n0(mat, cfv)

    #######################################################################
    # DESTINATION DIR
    #
    #######################################################################

    if dstdir is None:
        if Path(srcdir).is_file():
            dstdir = Path(srcdir).parent / "drf"
        else:
            dstdir = Path(srcdir) / "drf"
    else:
        dstdir = Path(dstdir)

    # add channel subdirectory
    chnl = cfv.get("rx_channel", "tbd")
    dstdir = dstdir / chnl
    # make sure dstdir exists
    if not dstdir.is_dir():
        os.makedirs(dstdir, exist_ok=True)

    # create digital rf writer
    rf_writer = drf.DigitalRFWriter(
        str(dstdir),  # directory
        np.int16,  # dtype
        3600,  # subdir cadence secs    => one dir per hour
        1000,  # file cadence millisecs => one file per second
        n0,  # start global index
        sample_rate,  # sample rate numerator
        1,  # sample rate denominator
        uuid_str=cfv.get("rx_channel", "tbd"),
        compression_level=0,
        checksum=False,
        is_complex=True,
        num_subchannels=1,
        is_continuous=True,
        marching_periods=True,
    )

    # TODO - compression, sensible data type, customizeable arg for DRF, limit, support 1 file
    n_prev = n0 - n_samples
    n_files = len(files)
    logger.info(f"writing DRF from {n_files} input files")
    for idx, pth in enumerate(files):
        if idx + 1 == n_files or idx % 10 == 0:
            logger.info(f"write progress {idx+1}/{n_files}")
        mat = loadmat(pth)
        n0 = determine_n0(mat, cfv)
        logger.debug(f"n_samp {n0 - n_prev} (should be {n_samples})")
        if n0 - n_prev != n_samples:
            # zero padding
            n_pad = (n0 - n_prev) - n_samples
            try:
                rf_writer.rf_write(np.zeros(n_pad*2, dtype=np.int16))
            except Exception:
                logging.warning("unable to pad out for missing files ... continuing")

        zz = to_i2x16(mat["d_raw"][:, 0])
        if len(zz) != n_samples:
            logging.warning(f"found {len(zz)} samples in {pth}['d_raw'], expected {n_samples}")
        try:
            rf_writer.rf_write(zz)
        except Exception as e:
            logging.warning(f"unable to write samples from {pth} to file ... continuing")
            raise e
        n_prev = n0

    logging.info("Done writing DRF files")


####################################################################
# SCRIPT ENTRY POINT
####################################################################

def parser_build(parser):
    # Add the arguments
    parser.add_argument(
        "input",
        help="Path to source directory, assumes folder structure 'input/2*/*.mat or *.mat.bz2'",
    )
    parser.add_argument(
        "-o",
        "--output",
        help="Path to output directory, default output folder 'input/drf/uhf/'",
        default=None,
    )
    parser.add_argument(
        "--log-level",
        choices=["DEBUG", "INFO", "WARNING", "ERROR", "CRITICAL"],
        default="INFO",
        help="Set the log level (default: INFO)",
    )
    return parser


def main(args, cli_logger):
    eiscat2drf(args.input, cli_logger, dstdir=args.output)


####################################################################
# MAIN
####################################################################

if __name__ == "__main__":

    import argparse

    # Create the argument parser
    parser = argparse.ArgumentParser(
        description="Script converting eiscat data to drf format",
        usage="%(prog)s [options] input -o output_folder",
    )
    parser = parser_build(parser)
    # Parse the arguments
    args = parser.parse_args()

    # Logging
    logger = logging.getLogger("eiscat2drf")
    logger.setLevel(getattr(logging, args.log_level))
    main(args, logger)<|MERGE_RESOLUTION|>--- conflicted
+++ resolved
@@ -1,352 +1,5 @@
 #!/usr/bin/env python
-import glob
-import re
-import itertools as it
-import scipy.io as sio
-import digital_rf as drf
-import os
-import numpy as np
-import bz2
-import logging
-import configparser
-from pathlib import Path
-
-<<<<<<< HEAD
-
-def find_configfile(name, ext=".ini"):
-    """
-    Trying to find config file.
-    """
-    # print(__file__)
-    pth = __file__
-    cfgdir = pth[: pth.rindex("src/hardtarget")] + "cfg/"
-    cfile = cfgdir + name + ext
-    assert os.path.isfile(cfile), f"Config file {cfile} for {name} not found"
-    return cfile
-=======
-from hardtarget.experiments import EXP_FILES
-
-# Number of samples in file. 640 ipps. eiscat leo experiment specific number!
-NUM_SAMPLES = 640 * 20000
-
-LOGGER_NAME = "eiscat2drf"
-
-icomplex32 = np.dtype([
-    ('real', np.int16),
-    ('imag', np.int16)])
->>>>>>> 74b3a62d
-
-
-####################################################################
-# ISSUES
-####################################################################
-
-"""
-DigitalRFWriter
-- no control over output file names. This makes it difficult
-  to gracefully detect that work is done
-- Algorithm does not appear to support resuming of a previously
-  interupted/partial job
-- For this reason - output directory must be empty
-- Internal exceptions and progress printed to stdout. Possibly
-  there could be an option for keeping it silent.
-"""
-
-####################################################################
-# MATLAB PARAMETER BLOCK
-####################################################################
-
-
-def determine_n0(mat, cfv):
-    """
-    cfv - config for this version of the experiment
-
-    find (global) index of first raw data sample in file, assuming
-    continuous sampling.
-
-    The epoch (in seconds) is the radar controller start time,
-    and is found in the first user parameter (d_parbl[42] or upar[1]).
-
-    The time (in seconds) of the last sample in the file is in d_parbl[10].
-    This is used to find the (integral) number of the current file (counting
-    from 0).
-
-    The sample number of the first sample in the file is then the sample number
-    of the epoch plus the number of this file times the number of samples in each file.
-    """
-
-    samp_rate = int(cfv.get("sample_rate"))  # assuming integral # samples per second
-    t0 = float(mat["d_parbl"][0][42])
-    tx = float(mat["d_parbl"][0][10])
-
-    n_epoch = round(t0 * samp_rate)
-    N_samp = len(mat["d_raw"])  # sanity check this value?
-    N_sec = N_samp / samp_rate  # number of seconds in each file
-    i_file = round((tx - t0) / N_sec) - 1  # -1 because parbl[10] records _end_ time of file
-
-    return n_epoch + N_samp * i_file
-
-
-<<<<<<< HEAD
-icomplex32 = np.dtype([
-    ('real', np.int16),
-    ('imag', np.int16)])
-=======
-# Original version of the above
-def determine_t0(mat):
-    t0 = int(mat["d_parbl"][0][42] * 1000000)
-    dt = NUM_SAMPLES
-    return t0 + int(np.round((1e6 * mat["d_parbl"][0][10] - t0) / dt) - 1) * dt
->>>>>>> 74b3a62d
-
-
-def to_icomplex32(zz):
-    zz32 = np.empty(zz.shape, dtype=icomplex32)
-    zz32['real'] = zz.real.astype(np.int16)
-    zz32['imag'] = zz.imag.astype(np.int16)
-    return zz32
-
-
-def to_i2x16(zz):
-    zz2x16 = np.empty((len(zz), 2), dtype=np.int16)
-    zz2x16[:, 0] = zz.real.astype(np.int16)
-    zz2x16[:, 1] = zz.imag.astype(np.int16)
-    return zz2x16
-
-
-def all_files(top):
-    """generate all files matching 'dddddddd_dd/dddddddd.mat' or '.mat.bz2'
-    in sorted order
-    """
-    d = "[0-9]"
-
-    def filter_func(pth):
-        return pth.endswith(".mat") or pth.endswith("mat.bz2")
-
-    dirs = sorted(glob.glob(f"{top}/{8*d}_{2*d}"))
-    return it.chain(*(sorted(filter(filter_func, glob.glob(f"{dir}/{8*d}.mat*"))) for dir in dirs))
-
-
-def loadmat(pth):
-    """A version of loadmat which transparently unzips files on the fly (not in the filesystem)
-    """
-    if pth.endswith(".mat.bz2"):
-        pth = bz2.open(pth, "rb")
-    return sio.loadmat(pth)
-
-
-def expinfo_split(xpinf):
-    """Move from hard coded constants to loading config based on exp name/version
-
-    'kst0 leo_bpark_2.1u_NO' -> ('kst0', 'leo_bpark', '2.1u', 'NO')
-    """
-    try:
-        # host, name, versi, owner = \
-        match = re.match(r"(\w+) +(\w+)_(\d+(?:\.\d+)?[vu])_([A-Z]{2})", xpinf)
-        # return host, name, '_'.join(ver.spl, [site]), owner
-        return match.groups()
-    except Exception as e:
-        raise ValueError(f"d_ExpInfo: {xpinf} not understood: {e}")
-
-
-def load_expconfig(xpname):
-    cfg_name = xpname + ".ini"
-    assert cfg_name in EXP_FILES, "experiment not found in pre-defined configurations"
-    cfg_file = EXP_FILES[cfg_name]
-    try:
-        cfg = configparser.ConfigParser()
-        cfg.read_file(open(cfg_file, "r"))
-        return cfg
-    except Exception as e:
-        raise ValueError(f"Couldn't open config file for {xpname}:" + str(e))
-
-    return
-
-
-####################################################################
-# EISCAT 2 DRF
-####################################################################
-
-
-def eiscat2drf(srcdir, logger, dstdir=None):
-    """
-    Converts folder with eiscat measurements to drf files.
-
-    Parameters
-    ----------
-    srcdir: string
-        path to source directory
-    dstdir: string, optional
-        path to destination directory (default: same as source)
-
-
-    Returns
-    -------
-
-
-    Notes
-    -----
-    Assumes directory structure
-    - <srcdir>/<YYYYMMDD_HH>/
-
-    Files within each such directory will either be zipped (.b2z),
-    or matlab files (.mat). Zipped files are expected to
-    produce (.mat) files when extracted.
-
-    Result is put in subfolder within output folder.
-    - dstdir/drf/uhf/
-    """
-
-<<<<<<< HEAD
-    # Helper functions
-
-    # generate all files matching 'dddddddd_dd/dddddddd.mat' or '.mat.bz2'
-    # in sorted order
-    def all_files(top):
-        d = "[0-9]"
-        f = lambda pth: pth.endswith(".mat") or pth.endswith("mat.bz2")
-
-        dirs = sorted(glob.glob(f"{top}/{8*d}_{2*d}"))
-        return it.chain(*(sorted(filter(f, glob.glob(f"{dir}/{8*d}.mat*"))) for dir in dirs))
-
-    # A version of loadmat which transparently unzips files on the fly (not in the filesystem)
-    def loadmat(pth):
-        if pth.endswith(".mat.bz2"):
-            pth = bz2.open(pth, "rb")
-        return sio.loadmat(pth)
-
-    # Move from hard coded constants to loading config based on exp name/version
-    def expinfo_split(xpinf):
-        """
-
-        'kst0 leo_bpark_2.1u_NO' -> ('kst0', 'leo_bpark', '2.1u', 'NO')
-
-        """
-        try:
-            # host, name, versi, owner = \
-            match = re.match(r"(\w+) +(\w+)_(\d+(?:\.\d+)?[vu])_([A-Z]{2})", xpinf)
-            # return host, name, '_'.join(ver.spl, [site]), owner
-            return match.groups()
-        except (Exception):
-            raise ValueError(f"d_ExpInfo: {xpinf} not understood")
-
-    def load_expconfig(xpname):
-        try:
-            cfg_file = find_configfile(xpname)
-            cfg = configparser.ConfigParser()
-            cfg.read_file(open(cfg_file, "r"))
-            return cfg
-        except Exception as e:
-            raise ValueError(f"Couldn't open config file for {xpname}:" + str(e))
-
-        return
-=======
-    if logger is None:
-        logger = logging.getLogger(LOGGER_NAME)
->>>>>>> 74b3a62d
-
-    #######################################################################
-    # SOURCE DIR
-    #
-    # support single file or folder with files
-    #######################################################################
-
-    if Path(srcdir).is_file():
-        files = [srcdir]
-    else:
-        files = list(all_files(srcdir))
-
-    #######################################################################
-    # EXTRACT META DATA
-    #
-    # from one file
-    #######################################################################
-
-    pth = files[0]
-
-    # load start time from parameter block of first matlab file
-    mat = loadmat(pth)
-    # upar = mat["d_parbl"][0, 41:62]
-    # radar_frequency = upar[13]
-
-    # Find experiment info from first file
-    host, expname, expvers, owner = expinfo_split(str(mat["d_ExpInfo"][0]))
-
-    cfg = load_expconfig(expname)
-    cfv = cfg[expvers]  # config for this version of the experiment (mode)
-    sample_rate = int(cfv.get("sample_rate"))  # assuming integral # samples per second
-    file_secs = float(cfv.get("file_secs"))
-    n_samples = round(file_secs * sample_rate)
-
-    n0 = determine_n0(mat, cfv)
-
-    #######################################################################
-    # DESTINATION DIR
-    #
-    #######################################################################
-
-    if dstdir is None:
-        if Path(srcdir).is_file():
-            dstdir = Path(srcdir).parent / "drf"
-        else:
-            dstdir = Path(srcdir) / "drf"
-    else:
-        dstdir = Path(dstdir)
-
-    # add channel subdirectory
-    chnl = cfv.get("rx_channel", "tbd")
-    dstdir = dstdir / chnl
-    # make sure dstdir exists
-    if not dstdir.is_dir():
-        os.makedirs(dstdir, exist_ok=True)
-
-    # create digital rf writer
-    rf_writer = drf.DigitalRFWriter(
-        str(dstdir),  # directory
-        np.int16,  # dtype
-        3600,  # subdir cadence secs    => one dir per hour
-        1000,  # file cadence millisecs => one file per second
-        n0,  # start global index
-        sample_rate,  # sample rate numerator
-        1,  # sample rate denominator
-        uuid_str=cfv.get("rx_channel", "tbd"),
-        compression_level=0,
-        checksum=False,
-        is_complex=True,
-        num_subchannels=1,
-        is_continuous=True,
-        marching_periods=True,
-    )
-
-    # TODO - compression, sensible data type, customizeable arg for DRF, limit, support 1 file
-    n_prev = n0 - n_samples
-    n_files = len(files)
-    logger.info(f"writing DRF from {n_files} input files")
-    for idx, pth in enumerate(files):
-        if idx + 1 == n_files or idx % 10 == 0:
-            logger.info(f"write progress {idx+1}/{n_files}")
-        mat = loadmat(pth)
-        n0 = determine_n0(mat, cfv)
-        logger.debug(f"n_samp {n0 - n_prev} (should be {n_samples})")
-        if n0 - n_prev != n_samples:
-            # zero padding
-            n_pad = (n0 - n_prev) - n_samples
-            try:
-                rf_writer.rf_write(np.zeros(n_pad*2, dtype=np.int16))
-            except Exception:
-                logging.warning("unable to pad out for missing files ... continuing")
-
-        zz = to_i2x16(mat["d_raw"][:, 0])
-        if len(zz) != n_samples:
-            logging.warning(f"found {len(zz)} samples in {pth}['d_raw'], expected {n_samples}")
-        try:
-            rf_writer.rf_write(zz)
-        except Exception as e:
-            logging.warning(f"unable to write samples from {pth} to file ... continuing")
-            raise e
-        n_prev = n0
-
-    logging.info("Done writing DRF files")
+from hardtarget.convert.eiscat_convert import eiscat_convert
 
 
 ####################################################################
@@ -375,7 +28,7 @@
 
 
 def main(args, cli_logger):
-    eiscat2drf(args.input, cli_logger, dstdir=args.output)
+    eiscat_convert(args.input, cli_logger, dstdir=args.output)
 
 
 ####################################################################
@@ -384,6 +37,7 @@
 
 if __name__ == "__main__":
 
+    import logging
     import argparse
 
     # Create the argument parser
@@ -396,6 +50,6 @@
     args = parser.parse_args()
 
     # Logging
-    logger = logging.getLogger("eiscat2drf")
+    logger = logging.getLogger("eiscat_convert")
     logger.setLevel(getattr(logging, args.log_level))
     main(args, logger)