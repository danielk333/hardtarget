--- conflicted
+++ resolved
@@ -16,24 +16,6 @@
 ####################################################################
 
 def compute_gmf(
-<<<<<<< HEAD
-                rx,
-                tx,
-                config=None,
-                start_time=None,
-                end_time=None,
-                relative_time=False,
-                job={"idx": 0, "N": 1},
-                progress=False,
-                progress_position=0,
-                subprogress=True,
-                clobber=False,
-                output=None,
-                gmflib=None,
-                gmf_optimize_lib=None
-            ):
-
-=======
     rx,
     tx,
     config=None,
@@ -49,7 +31,6 @@
     gmf_method=None,
     gmf_implementation=None,
 ):
->>>>>>> 61fce976
     """
     Analyze data using gmf.
 
